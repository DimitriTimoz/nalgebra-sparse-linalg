use criterion::{criterion_group, criterion_main, BatchSize, BenchmarkId, Criterion, PlotConfiguration};
use nalgebra_sparse::na::DVector;
use nalgebra_sparse::CsrMatrix;
use nalgebra_sparse_linalg::iteratives::{biconjugate_gradient, conjugate_gradient, gauss_seidel, jacobi, relaxation, SpMatVecMul};
use rand::{rng, Rng};
use rand::seq::SliceRandom;
use std::env;

/// Random sparse triplet (CSR parts) – guarantees **unique, sorted** col indices
fn random_sparse_triplet(size: usize, nnz_per_row: usize) -> (Vec<usize>, Vec<usize>, Vec<f64>) {
    let mut rows = Vec::with_capacity(size + 1);
    let mut cols = Vec::with_capacity(size * nnz_per_row);
    let mut vals = Vec::with_capacity(size * nnz_per_row);
    let mut rng = rng();

    rows.push(0);
    for r in 0..size {
        let mut idxs: Vec<usize> = (0..size).collect();
        idxs.shuffle(&mut rng);
        let mut chosen: Vec<usize> = idxs[..nnz_per_row].to_vec();
        // ensure diagonal index `r` is present **exactly once**
        if !chosen.contains(&r) {
            chosen.pop();
            chosen.push(r);
        }
        chosen.sort_unstable();
        for &j in &chosen {
            cols.push(j);
            // diagonal gets positive magnitude to aid convergence
            let v = if j == r {
                rng.random_range(1.1..3.0)
            } else {
                rng.random_range(-1.0..1.0)
            };
            vals.push(v);
        }
        rows.push(cols.len());
    }
    (rows, cols, vals)
}

/// Strictly diagonally dominant nonsymmetric matrix (good for Jacobi & BiCG)
fn generate_diag_dominant(size: usize, nnz_per_row: usize) -> CsrMatrix<f64> {
    let (indptr, indices, mut data) = random_sparse_triplet(size, nnz_per_row);
    for i in 0..size {
        let start = indptr[i];
        let end = indptr[i + 1];
        let row_sum: f64 = indices[start..end]
            .iter()
            .zip(&data[start..end])
            .filter(|(j_ref, _)| **j_ref != i)
            .map(|(_, &v)| v.abs())
            .sum();
        if let Ok(pos) = indices[start..end].binary_search(&i) {
            data[start + pos] = row_sum + 1.0;
        }
    }
    CsrMatrix::try_from_csr_data(size, size, indptr, indices, data).unwrap()
}

/// Symmetric positive‑definite matrix (CG)
fn generate_spd(size: usize, nnz_per_row: usize) -> CsrMatrix<f64> {
    let base = {
        let (rows, cols, vals) = random_sparse_triplet(size, nnz_per_row/2);
        CsrMatrix::try_from_csr_data(size, size, rows, cols, vals).unwrap()
    };
    let at = base.transpose();
    let ata = &at * &base;
    let alpha: f64 = 5.0;
    let identity = CsrMatrix::identity(size) * alpha;
    &ata + &identity
}

/// Generic nonsymmetric but well‑conditioned matrix for BiCG
fn generate_nonsymmetric(size: usize, nnz_per_row: usize) -> CsrMatrix<f64> {
    // Re‑use strictly diagonal dominant generator to ensure convergence while
    // keeping lack of symmetry.
    generate_diag_dominant(size, nnz_per_row)
}

// Benchmarks ---------------------------------------------------------------
fn bench_methods(c: &mut Criterion) {
    // Allow filtering which method to run via BENCH_METHOD env variable
    let bench_method = env::var("BENCH_METHOD").ok();
    let mut group = c.benchmark_group("IterativeSolvers");
    group.plot_config(PlotConfiguration::default().summary_scale(criterion::AxisScale::Logarithmic));
    let sizes = [100usize, 1_000, 10_000];//, 10_000, 50_000, 100_000, 200_000];
    for &n in &sizes {
<<<<<<< HEAD
        let nnz = n.min(100) / 5;
=======
        let nnz = n.min(50) / 10;
>>>>>>> ed4819ff
        // Only run Jacobi if BENCH_METHOD is unset or matches
        if bench_method.as_deref().is_none_or(|m| m.eq_ignore_ascii_case("jacobi")) {
            group.bench_with_input(BenchmarkId::new("Jacobi", n), &n, |be, &_n| {
                be.iter_batched(
                    || {
                        let a = generate_spd(n, nnz);
                        let mut rng = rng();
                        let x = DVector::<f64>::from_fn(n, |_, _| rng.random_range(-1.0..1.0));
                        let b = a.mul_vec(&x);
                        (a, b)
                    },
                    |(a, b)| {
                        let r = jacobi::solve(&a, &b, 100_000, 1e-10);
                        assert!(r.is_some());
                    },
                    BatchSize::LargeInput,
                );
            });
        }
        // Only run GaussSeidel if BENCH_METHOD is unset or matches
        if bench_method.as_deref().is_none_or(|m| m.eq_ignore_ascii_case("gaussseidel")) {
            group.bench_with_input(BenchmarkId::new("GaussSeidel", n), &n, |be, &_n| {
                be.iter_batched(
                    || {
                        let a = generate_spd(n, nnz);
                        let mut rng = rng();
                        let x = DVector::<f64>::from_fn(n, |_, _| rng.random_range(-1.0..1.0));
                        let b = a.mul_vec(&x);
                        (a, b)
                    },
                    |(a, b)| {
                        let r = gauss_seidel::solve(&a, &b, 100_000, 1e-10);
                        assert!(r.is_some());
                    },
                    BatchSize::LargeInput,
                );
            });
        }
         // Only run Relaxation if BENCH_METHOD is unset or matches
        if bench_method.as_deref().is_none_or(|m| m.eq_ignore_ascii_case("relaxation")) {
            group.bench_with_input(BenchmarkId::new("Relaxation", n), &n, |be, &_n| {
                be.iter_batched(
                    || {
                        let a = generate_spd(n, nnz);
                        let mut rng = rng();
                        let x = DVector::<f64>::from_fn(n, |_, _| rng.random_range(-1.0..1.0));
                        let b = a.mul_vec(&x);
                        (a, b)
                    },
                    |(a, b)| {
                        let r = relaxation::solve(&a, &b, 100_000, 0.66, 1e-10);
                        assert!(r.is_some());
                    },
                    BatchSize::LargeInput,
                );
            });
        }
        // Only run ConjugateGradient if BENCH_METHOD is unset or matches
        if bench_method.as_deref().is_none_or(|m| m.eq_ignore_ascii_case("conjugategradient")) {
            group.bench_with_input(BenchmarkId::new("ConjugateGradient", n), &n, |be, &_n| {
                be.iter_batched(
                    || {
                        let a = generate_spd(n, nnz);
                        let mut rng = rng();
                        let x = DVector::<f64>::from_fn(n, |_, _| rng.random_range(-1.0..1.0));
                        let b = a.mul_vec(&x);
                        (a, b)
                    },
                    |(a, b)| {
                        let r = conjugate_gradient::solve(&a, &b, 100_000, 1e-10);
                        assert!(r.is_some());
                    },
                    BatchSize::LargeInput,
                );
            });
        }
        // Only run BiConjugateGradient if BENCH_METHOD is unset or matches
        if bench_method.as_deref().is_none_or(|m| m.eq_ignore_ascii_case("biconjugategradient")) {
            group.bench_with_input(BenchmarkId::new("BiConjugateGradient", n), &n, |be, &_n| {
                be.iter_batched(
                    || {
                        let a = generate_spd(n, nnz);
                        let mut rng = rng();
                        let x = DVector::<f64>::from_fn(n, |_, _| rng.random_range(-1.0..1.0));
                        let b = a.mul_vec(&x);
                        (a, b)
                    },
                    |(a, b)| {
                        let r = biconjugate_gradient::solve(&a, &b, 100_000, 1e-10);
                        assert!(r.is_some());
                    },
                    BatchSize::LargeInput,
                );
            });
        }
        // Only run AMG if BENCH_METHOD is unset or matches
        #[cfg(feature = "amg")]
        if bench_method.as_deref().is_none_or(|m| m.eq_ignore_ascii_case("amg")) {
            group.bench_with_input(BenchmarkId::new("AMG", n), &n, |be, &_n| {
                be.iter_batched(
                    || {
                        let a = generate_spd(n, nnz);
                        let mut rng = rng();
                        let x = DVector::<f64>::from_fn(n, |_, _| rng.random_range(-1.0..1.0));
                        let b = a.mul_vec(&x);
                        (a, b)
                    },
                    |(a, b)| {
                        let r = amg::solve(a, &b, 100_000, 1e-10, 0.8);
                        assert!(r.is_some());
                    },
                    BatchSize::LargeInput,
                );
            });
        }
    }
    group.finish();
}

fn config() -> Criterion {
    Criterion::default()
        .sample_size(10) // reduce number of samples
        .warm_up_time(std::time::Duration::from_millis(10))
        .nresamples(10)
}

criterion_group!{
    name = benches;
    config = config();
    targets = bench_methods
}

criterion_main!(benches);<|MERGE_RESOLUTION|>--- conflicted
+++ resolved
@@ -86,11 +86,7 @@
     group.plot_config(PlotConfiguration::default().summary_scale(criterion::AxisScale::Logarithmic));
     let sizes = [100usize, 1_000, 10_000];//, 10_000, 50_000, 100_000, 200_000];
     for &n in &sizes {
-<<<<<<< HEAD
-        let nnz = n.min(100) / 5;
-=======
         let nnz = n.min(50) / 10;
->>>>>>> ed4819ff
         // Only run Jacobi if BENCH_METHOD is unset or matches
         if bench_method.as_deref().is_none_or(|m| m.eq_ignore_ascii_case("jacobi")) {
             group.bench_with_input(BenchmarkId::new("Jacobi", n), &n, |be, &_n| {
@@ -212,7 +208,7 @@
 
 fn config() -> Criterion {
     Criterion::default()
-        .sample_size(10) // reduce number of samples
+        .sample_size(10)
         .warm_up_time(std::time::Duration::from_millis(10))
         .nresamples(10)
 }
